'use client';

import React, { useEffect, useRef, useState } from 'react';
import mapboxgl from 'mapbox-gl';

interface ChatMessage {
  id: string;
  type: 'user' | 'assistant';
  content: string;
  timestamp: Date;
}

export default function AnalyzePage() {
  const [messages, setMessages] = useState<ChatMessage[]>([]);
  const [inputValue, setInputValue] = useState('');
  const [isLoading, setIsLoading] = useState(false);
  const [selectedTarget, setSelectedTarget] = useState<string | null>(null);
  const mapContainerRef = useRef<HTMLDivElement | null>(null);
  const mapRef = useRef<mapboxgl.Map | null>(null);

  useEffect(() => {
    if (!mapContainerRef.current) return;

    const token = process.env.NEXT_PUBLIC_MAPBOX_TOKEN as string | undefined;
    if (!token) {
      console.warn('Missing NEXT_PUBLIC_MAPBOX_TOKEN');
      return;
    }
    mapboxgl.accessToken = token;

    mapRef.current = new mapboxgl.Map({
      container: mapContainerRef.current,
      style: 'mapbox://styles/tcytseven/cmfscq4hy003901qpcl7m8jlb',
      center: [-79.5, 31.5],
      zoom: 5.25,
      bearing: 0,
      pitch: 0
    });

    mapRef.current.on('load', () => {
      // Fit to Southeast US coastal area similar to screenshot (FL to NC)
      try {
        mapRef.current!.fitBounds([
          [-84.5, 24.5], // SW (Gulf side south FL)
          [-74.0, 36.8]  // NE (offshore NC)
        ], { padding: 40, animate: false });
      } catch {}
      // Attach popups to symbol/circle layers from the style (cover both 'yummy' and 'dummy')
      const style = mapRef.current!.getStyle();
      const targetLayerIds = (style.layers || [])
        .filter((l: any) => (l.type === 'circle' || l.type === 'symbol') && ['yummy','dummy'].includes(l['source-layer']))
        .map((l) => l.id);

      targetLayerIds.forEach((layerId) => {
        // Hide features with disallowed names so icons don't render
        try {
          const existing = mapRef.current!.getFilter(layerId) as any;
          const nameExpr: any = ['downcase', ['coalesce',
            ['to-string', ['get', 'name']],
            ['to-string', ['get', 'title']],
            ['to-string', ['get', 'vesselName']],
            ['to-string', ['get', 'vessel_name']],
            ['to-string', ['get', 'shipname']],
            ''
          ]];
          const notBanned: any = ['all',
            ['!=', nameExpr, 'unknown'],
            ['!=', nameExpr, 'speed boat'],
            ['!=', nameExpr, 'speedboat'],
            ['!=', nameExpr, 'speed-boat'],
            ['!=', nameExpr, 'speed_boat'],
            ['!=', nameExpr, 'tourist cruise'],
            ['!=', nameExpr, 'touristcruise'],
            ['!=', nameExpr, 'tourist-cruise'],
            ['!=', nameExpr, 'tourist_cruise'],
            ['!=', nameExpr, '']
          ];
          const combined = existing ? ['all', existing as any, notBanned] : notBanned;
          mapRef.current!.setFilter(layerId, combined as any);
        } catch {}

        mapRef.current!.on('click', layerId, (e: any) => {
          const f = e.features?.[0];
          if (!f) return;
          const props: any = f.properties || {};
          const rawNameValue = props.name ?? props.title ?? props.vesselName ?? props.vessel_name ?? props.shipname ?? '';
          const rawName = String(rawNameValue);
          const normalized = rawName
            .normalize('NFKC')
            .replace(/[\u200B-\u200D\uFEFF]/g, '')
            .replace(/[_-]/g, ' ')
            .replace(/\s+/g, ' ')
            .trim()
            .toLowerCase();
          if (normalized === 'unknown' || normalized === 'speed boat' || normalized === 'speedboat' || normalized === 'tourist cruise') {
            return; // Do not display these
          }
          const title = (rawName && rawName.trim()) || 'Vessel';
          const classification = props.classification || props.category || 'not fishing';
          const rawConfidence = typeof props.confidence === 'number' ? props.confidence : (props.confidence ? Number(props.confidence) : 0.85);
          const confidencePct = isFinite(rawConfidence) ? (rawConfidence <= 1 ? rawConfidence * 100 : rawConfidence) : 85;
          const vesselLengthMeters = props.vesselLengthMeters ?? props.length ?? 50;
          const timestamp = props.timestamp || new Date().toISOString();

          // Use actual clicked coordinates for accurate alignment
          const lngLat = [e.lngLat.lng, e.lngLat.lat] as [number, number];

              // Format fields for better readability
              const dt = new Date(timestamp);
              const formatted = isNaN(dt.getTime())
                ? timestamp
                : dt.toLocaleString(undefined, {
                    year: 'numeric', month: 'short', day: '2-digit',
                    hour: '2-digit', minute: '2-digit', hour12: false, timeZone: 'UTC'
                  });
              const roundedLng = lngLat[0].toFixed(2);
              const roundedLat = lngLat[1].toFixed(2);

              const html = `
                <div class="popup-card">
                  <div class="popup-title">${title}</div>
                  <div class="popup-dl">
                    <div class="row"><dt>Timestamp</dt><dd>${formatted}</dd></div>
                    <div class="row"><dt>Location</dt><dd>${roundedLng}, ${roundedLat}</dd></div>
                    <div class="row"><dt>Classification</dt><dd>${classification}</dd></div>
                    <div class="row"><dt>Confidence</dt><dd>${confidencePct.toFixed(0)}%</dd></div>
                    <div class="row"><dt>Vessel Length</dt><dd>${vesselLengthMeters} m</dd></div>
                  </div>
                </div>`;
          new mapboxgl.Popup({ className: 'expansi-popup', maxWidth: '220px' })
            .setLngLat(lngLat)
            .setHTML(html)
            .addTo(mapRef.current!);

          setSelectedTarget(title);
          setMessages((prev) => [
            ...prev,
            { id: Date.now().toString(), type: 'assistant', content: `Selected vessel: ${title}`, timestamp: new Date() }
          ]);
        });

        // Cursor feedback
        mapRef.current!.on('mouseenter', layerId, () => {
          mapRef.current!.getCanvas().style.cursor = 'pointer';
        });
        mapRef.current!.on('mouseleave', layerId, () => {
          mapRef.current!.getCanvas().style.cursor = '';
        });
      });
    });

    return () => {
      try { mapRef.current?.remove(); } catch {}
    };
  }, []);

  const handleSendMessage = async () => {
    if (!inputValue.trim()) return;

    const userMessage: ChatMessage = {
      id: Date.now().toString(),
      type: 'user',
      content: inputValue,
      timestamp: new Date()
    };

    setMessages(prev => [...prev, userMessage]);
    setInputValue('');
    setIsLoading(true);

    try {
      const res = await fetch('http://127.0.0.1:8000/api/ai/analyze', {
        method: 'POST',
        headers: { 'Content-Type': 'application/json' },
        body: JSON.stringify({ prompt: inputValue, user_id: 'test-user' }), // Replace with actual user ID
      });

      if (!res.ok) {
        throw new Error('Backend error');
      }

      const data = await res.json();
      
      const assistantMessage: ChatMessage = {
        id: (Date.now() + 1).toString(),
        type: 'assistant',
        content: data.content,
        timestamp: new Date()
      };
      
      setMessages(prev => [...prev, assistantMessage]);

      if (data.type === 'location' && data.data) {
        const { lat, lng, name } = data.data;
        if (mapRef.current) {
          mapRef.current.flyTo({
            center: [lng, lat],
            zoom: 12,
            speed: 1.5
          });

          new mapboxgl.Popup({ closeOnClick: false })
            .setLngLat([lng, lat])
            .setHTML(`<h4>${name}</h4>`)
            .addTo(mapRef.current);
        }
      }
    } catch (error) {
      console.error('Error fetching from analyze API:', error);
      const errorMessage: ChatMessage = {
        id: (Date.now() + 1).toString(),
        type: 'assistant',
        content: "Sorry, I encountered an error. Please try again.",
        timestamp: new Date()
      };
      setMessages(prev => [...prev, errorMessage]);
    } finally {
      setIsLoading(false);
    }
  };

  const handleKeyPress = (e: React.KeyboardEvent) => {
    if (e.key === 'Enter' && !e.shiftKey) {
      e.preventDefault();
      handleSendMessage();
    }
  };

  return (
<<<<<<< HEAD
    <div className="flex h-screen bg-black text-white font-sans relative">
=======
    <div className="flex h-screen bg-black text-white font-sans relative" style={{marginLeft:"104px"}}>
>>>>>>> 9d8912ee
      {/* Left Panel - Analysis Chat */}
      <div className={`w-1/2 flex flex-col h-screen`}> 
        {/* Header */}
        <div className="p-4 border-b border-gray-800">
          <h1 className="text-2xl font-semibold">OverSea Analysis Center</h1>
          <p className="text-sm text-gray-400">AI-powered maritime surveillance analysis</p>
        </div>

        {/* Test Button has been removed and integrated into the chat */}

        {/* Chat Messages */}
        <div className="flex-1 overflow-y-auto p-4 space-y-4">
          {messages.map((message) => (
            <div
              key={message.id}
              className={`flex ${message.type === 'user' ? 'justify-end' : 'justify-start'}`}
            >
              <div
                className={`max-w-[80%] p-3 rounded-lg ${
                  message.type === 'user'
                    ? 'bg-white text-black'
                    : 'bg-black border border-gray-800 text-white'
                }`}
              >
                <p className="text-sm whitespace-pre-wrap">{message.content}</p>
                <p className="text-xs text-gray-500 text-right mt-1.5">
                  {message.timestamp.toLocaleTimeString()}
                </p>
              </div>
            </div>
          ))}
          {isLoading && (
            <div className="flex justify-start">
              <div className="bg-black p-3 rounded-lg border border-gray-800">
                <div className="flex space-x-1.5">
                  <div className="w-2 h-2 bg-gray-500 rounded-full animate-bounce"></div>
                  <div className="w-2 h-2 bg-gray-500 rounded-full animate-bounce" style={{ animationDelay: '0.1s' }}></div>
                  <div className="w-2 h-2 bg-gray-500 rounded-full animate-bounce" style={{ animationDelay: '0.2s' }}></div>
                </div>
              </div>
            </div>
          )}
        </div>

        {/* Input Area */}
        <div className="p-4 border-t border-gray-800">
          <div className="flex space-x-3">
            <input
              type="text"
              value={inputValue}
              onChange={(e) => setInputValue(e.target.value)}
              onKeyPress={handleKeyPress}
              placeholder="Ask about the analysis..."
              className="flex-1 bg-black border border-gray-700 rounded-lg px-4 py-2 text-white placeholder-gray-500 focus:outline-none focus:ring-2 focus:ring-gray-600 focus:border-transparent"
              disabled={isLoading}
            />
            <button
              onClick={handleSendMessage}
              disabled={isLoading || !inputValue.trim()}
              className="bg-white hover:bg-gray-300 disabled:bg-gray-800 disabled:text-gray-500 text-black px-5 py-2 rounded-lg transition-colors"
            >
              Send
            </button>
          </div>
        </div>
      </div>

      {/* Vertical Separator */}
      <div className="w-px bg-gradient-to-b from-white/10 via-white/20 to-white/10" />

      {/* Right Panel - Mapbox */}
      <div className={`w-1/2 bg-black relative h-screen`}>
        <div ref={mapContainerRef} className="absolute inset-0" style={{ height: '100%' }} />
      </div>

      {/* Center fade between chat and map (very subtle, non-interactive) */}
      <div className="pointer-events-none absolute inset-y-0 left-1/2 -translate-x-1/2 w-12 bg-gradient-to-r from-transparent via-black/40 to-transparent" />
    </div>
  );
}<|MERGE_RESOLUTION|>--- conflicted
+++ resolved
@@ -1,314 +1,470 @@
 'use client';
 
-import React, { useEffect, useRef, useState } from 'react';
-import mapboxgl from 'mapbox-gl';
-
-interface ChatMessage {
-  id: string;
-  type: 'user' | 'assistant';
-  content: string;
-  timestamp: Date;
+import Link from 'next/link';
+import React, { use, useState, useEffect } from 'react';
+import { BarChart, Bar, XAxis, YAxis, CartesianGrid, Tooltip, ResponsiveContainer, RadialBarChart, RadialBar, PieChart, Pie, Cell, Legend, AreaChart, Area } from 'recharts';
+
+interface WeeklyData {
+  week: string;
+  vessels_detected: number;
 }
 
-export default function AnalyzePage() {
-  const [messages, setMessages] = useState<ChatMessage[]>([]);
-  const [inputValue, setInputValue] = useState('');
-  const [isLoading, setIsLoading] = useState(false);
-  const [selectedTarget, setSelectedTarget] = useState<string | null>(null);
-  const mapContainerRef = useRef<HTMLDivElement | null>(null);
-  const mapRef = useRef<mapboxgl.Map | null>(null);
+interface CallOutcome {
+  name: string;
+  value: number;
+}
+
+interface AgentStats {
+  success_rate: number;
+  avg_call_duration_min: number;
+  escalation_rate: number;
+  total_calls_q3: number;
+  call_outcomes: CallOutcome[];
+}
+
+interface ReportData {
+  weeklyIUU: WeeklyData[];
+  agentPerformance: AgentStats;
+}
+
+const COLORS = ['#FFFFFF', '#A0AEC0', '#4A5568'];
+
+const ReportDisplayPage = ({ params }: { params: Promise<{ reportId:string }> }) => {
+  const resolvedParams = use(params);
+  const [reportData, setReportData] = useState<ReportData | null>(null);
+  const [generatedJson, setGeneratedJson] = useState<any | null>(null);
+  const [customTitle, setCustomTitle] = useState<string>('');
+
+  const exportElementToPDF = (elementId: string, title: string) => {
+    if (typeof window === 'undefined') return;
+    const node = document.getElementById(elementId);
+    if (!node) return;
+    const printWindow = window.open('', '_blank');
+    if (!printWindow) return;
+    const styles = `
+      <style>
+        @page { size: A4; margin: 16mm; }
+        html, body { background: #ffffff; color: #111827; font-family: ui-sans-serif, system-ui, -apple-system, Segoe UI, Roboto, Helvetica, Arial; }
+        h1,h2,h3 { color: #111827; margin: 0 0 8px 0; }
+        p { margin: 8px 0; line-height: 1.5; }
+        section { margin-bottom: 20px; }
+        .border { border-color: #e5e7eb; }
+        svg { max-width: 100% !important; height: auto !important; }
+      </style>
+    `;
+    printWindow.document.write(`<html><head><title>${title}</title>${styles}</head><body>`);
+    printWindow.document.write(node.innerHTML);
+    printWindow.document.write('</body></html>');
+    printWindow.document.close();
+    printWindow.focus();
+    setTimeout(() => {
+      printWindow.print();
+      printWindow.close();
+    }, 300);
+  };
 
   useEffect(() => {
-    if (!mapContainerRef.current) return;
-
-    const token = process.env.NEXT_PUBLIC_MAPBOX_TOKEN as string | undefined;
-    if (!token) {
-      console.warn('Missing NEXT_PUBLIC_MAPBOX_TOKEN');
-      return;
+    // If this is a generated report, load JSON and render react-based sections
+    const jsonKey = `report_json_${resolvedParams.reportId}`;
+    const jsonStr = typeof window !== 'undefined' ? localStorage.getItem(jsonKey) : null;
+    if (jsonStr) {
+      try {
+        const parsed = JSON.parse(jsonStr);
+        setGeneratedJson(parsed);
+        // Load stored custom title, if available
+        const savedTitle = typeof window !== 'undefined' ? localStorage.getItem(`report_title_${resolvedParams.reportId}`) : null;
+        if (savedTitle) {
+          setCustomTitle(savedTitle);
+        }
+        setReportData(null);
+        return;
+      } catch (e) {
+        // fall through to mock charts
+      }
     }
-    mapboxgl.accessToken = token;
-
-    mapRef.current = new mapboxgl.Map({
-      container: mapContainerRef.current,
-      style: 'mapbox://styles/tcytseven/cmfscq4hy003901qpcl7m8jlb',
-      center: [-79.5, 31.5],
-      zoom: 5.25,
-      bearing: 0,
-      pitch: 0
-    });
-
-    mapRef.current.on('load', () => {
-      // Fit to Southeast US coastal area similar to screenshot (FL to NC)
-      try {
-        mapRef.current!.fitBounds([
-          [-84.5, 24.5], // SW (Gulf side south FL)
-          [-74.0, 36.8]  // NE (offshore NC)
-        ], { padding: 40, animate: false });
-      } catch {}
-      // Attach popups to symbol/circle layers from the style (cover both 'yummy' and 'dummy')
-      const style = mapRef.current!.getStyle();
-      const targetLayerIds = (style.layers || [])
-        .filter((l: any) => (l.type === 'circle' || l.type === 'symbol') && ['yummy','dummy'].includes(l['source-layer']))
-        .map((l) => l.id);
-
-      targetLayerIds.forEach((layerId) => {
-        // Hide features with disallowed names so icons don't render
-        try {
-          const existing = mapRef.current!.getFilter(layerId) as any;
-          const nameExpr: any = ['downcase', ['coalesce',
-            ['to-string', ['get', 'name']],
-            ['to-string', ['get', 'title']],
-            ['to-string', ['get', 'vesselName']],
-            ['to-string', ['get', 'vessel_name']],
-            ['to-string', ['get', 'shipname']],
-            ''
-          ]];
-          const notBanned: any = ['all',
-            ['!=', nameExpr, 'unknown'],
-            ['!=', nameExpr, 'speed boat'],
-            ['!=', nameExpr, 'speedboat'],
-            ['!=', nameExpr, 'speed-boat'],
-            ['!=', nameExpr, 'speed_boat'],
-            ['!=', nameExpr, 'tourist cruise'],
-            ['!=', nameExpr, 'touristcruise'],
-            ['!=', nameExpr, 'tourist-cruise'],
-            ['!=', nameExpr, 'tourist_cruise'],
-            ['!=', nameExpr, '']
-          ];
-          const combined = existing ? ['all', existing as any, notBanned] : notBanned;
-          mapRef.current!.setFilter(layerId, combined as any);
-        } catch {}
-
-        mapRef.current!.on('click', layerId, (e: any) => {
-          const f = e.features?.[0];
-          if (!f) return;
-          const props: any = f.properties || {};
-          const rawNameValue = props.name ?? props.title ?? props.vesselName ?? props.vessel_name ?? props.shipname ?? '';
-          const rawName = String(rawNameValue);
-          const normalized = rawName
-            .normalize('NFKC')
-            .replace(/[\u200B-\u200D\uFEFF]/g, '')
-            .replace(/[_-]/g, ' ')
-            .replace(/\s+/g, ' ')
-            .trim()
-            .toLowerCase();
-          if (normalized === 'unknown' || normalized === 'speed boat' || normalized === 'speedboat' || normalized === 'tourist cruise') {
-            return; // Do not display these
-          }
-          const title = (rawName && rawName.trim()) || 'Vessel';
-          const classification = props.classification || props.category || 'not fishing';
-          const rawConfidence = typeof props.confidence === 'number' ? props.confidence : (props.confidence ? Number(props.confidence) : 0.85);
-          const confidencePct = isFinite(rawConfidence) ? (rawConfidence <= 1 ? rawConfidence * 100 : rawConfidence) : 85;
-          const vesselLengthMeters = props.vesselLengthMeters ?? props.length ?? 50;
-          const timestamp = props.timestamp || new Date().toISOString();
-
-          // Use actual clicked coordinates for accurate alignment
-          const lngLat = [e.lngLat.lng, e.lngLat.lat] as [number, number];
-
-              // Format fields for better readability
-              const dt = new Date(timestamp);
-              const formatted = isNaN(dt.getTime())
-                ? timestamp
-                : dt.toLocaleString(undefined, {
-                    year: 'numeric', month: 'short', day: '2-digit',
-                    hour: '2-digit', minute: '2-digit', hour12: false, timeZone: 'UTC'
-                  });
-              const roundedLng = lngLat[0].toFixed(2);
-              const roundedLat = lngLat[1].toFixed(2);
-
-              const html = `
-                <div class="popup-card">
-                  <div class="popup-title">${title}</div>
-                  <div class="popup-dl">
-                    <div class="row"><dt>Timestamp</dt><dd>${formatted}</dd></div>
-                    <div class="row"><dt>Location</dt><dd>${roundedLng}, ${roundedLat}</dd></div>
-                    <div class="row"><dt>Classification</dt><dd>${classification}</dd></div>
-                    <div class="row"><dt>Confidence</dt><dd>${confidencePct.toFixed(0)}%</dd></div>
-                    <div class="row"><dt>Vessel Length</dt><dd>${vesselLengthMeters} m</dd></div>
-                  </div>
-                </div>`;
-          new mapboxgl.Popup({ className: 'expansi-popup', maxWidth: '220px' })
-            .setLngLat(lngLat)
-            .setHTML(html)
-            .addTo(mapRef.current!);
-
-          setSelectedTarget(title);
-          setMessages((prev) => [
-            ...prev,
-            { id: Date.now().toString(), type: 'assistant', content: `Selected vessel: ${title}`, timestamp: new Date() }
-          ]);
-        });
-
-        // Cursor feedback
-        mapRef.current!.on('mouseenter', layerId, () => {
-          mapRef.current!.getCanvas().style.cursor = 'pointer';
-        });
-        mapRef.current!.on('mouseleave', layerId, () => {
-          mapRef.current!.getCanvas().style.cursor = '';
-        });
-      });
-    });
-
-    return () => {
-      try { mapRef.current?.remove(); } catch {}
-    };
-  }, []);
-
-  const handleSendMessage = async () => {
-    if (!inputValue.trim()) return;
-
-    const userMessage: ChatMessage = {
-      id: Date.now().toString(),
-      type: 'user',
-      content: inputValue,
-      timestamp: new Date()
-    };
-
-    setMessages(prev => [...prev, userMessage]);
-    setInputValue('');
-    setIsLoading(true);
-
-    try {
-      const res = await fetch('http://127.0.0.1:8000/api/ai/analyze', {
-        method: 'POST',
-        headers: { 'Content-Type': 'application/json' },
-        body: JSON.stringify({ prompt: inputValue, user_id: 'test-user' }), // Replace with actual user ID
-      });
-
-      if (!res.ok) {
-        throw new Error('Backend error');
-      }
-
-      const data = await res.json();
-      
-      const assistantMessage: ChatMessage = {
-        id: (Date.now() + 1).toString(),
-        type: 'assistant',
-        content: data.content,
-        timestamp: new Date()
-      };
-      
-      setMessages(prev => [...prev, assistantMessage]);
-
-      if (data.type === 'location' && data.data) {
-        const { lat, lng, name } = data.data;
-        if (mapRef.current) {
-          mapRef.current.flyTo({
-            center: [lng, lat],
-            zoom: 12,
-            speed: 1.5
-          });
-
-          new mapboxgl.Popup({ closeOnClick: false })
-            .setLngLat([lng, lat])
-            .setHTML(`<h4>${name}</h4>`)
-            .addTo(mapRef.current);
-        }
-      }
-    } catch (error) {
-      console.error('Error fetching from analyze API:', error);
-      const errorMessage: ChatMessage = {
-        id: (Date.now() + 1).toString(),
-        type: 'assistant',
-        content: "Sorry, I encountered an error. Please try again.",
-        timestamp: new Date()
-      };
-      setMessages(prev => [...prev, errorMessage]);
-    } finally {
-      setIsLoading(false);
-    }
-  };
-
-  const handleKeyPress = (e: React.KeyboardEvent) => {
-    if (e.key === 'Enter' && !e.shiftKey) {
-      e.preventDefault();
-      handleSendMessage();
-    }
-  };
-
-  return (
-<<<<<<< HEAD
-    <div className="flex h-screen bg-black text-white font-sans relative">
-=======
-    <div className="flex h-screen bg-black text-white font-sans relative" style={{marginLeft:"104px"}}>
->>>>>>> 9d8912ee
-      {/* Left Panel - Analysis Chat */}
-      <div className={`w-1/2 flex flex-col h-screen`}> 
-        {/* Header */}
-        <div className="p-4 border-b border-gray-800">
-          <h1 className="text-2xl font-semibold">OverSea Analysis Center</h1>
-          <p className="text-sm text-gray-400">AI-powered maritime surveillance analysis</p>
-        </div>
-
-        {/* Test Button has been removed and integrated into the chat */}
-
-        {/* Chat Messages */}
-        <div className="flex-1 overflow-y-auto p-4 space-y-4">
-          {messages.map((message) => (
-            <div
-              key={message.id}
-              className={`flex ${message.type === 'user' ? 'justify-end' : 'justify-start'}`}
-            >
-              <div
-                className={`max-w-[80%] p-3 rounded-lg ${
-                  message.type === 'user'
-                    ? 'bg-white text-black'
-                    : 'bg-black border border-gray-800 text-white'
-                }`}
-              >
-                <p className="text-sm whitespace-pre-wrap">{message.content}</p>
-                <p className="text-xs text-gray-500 text-right mt-1.5">
-                  {message.timestamp.toLocaleTimeString()}
-                </p>
+
+    // Fallback to demo mock data for hardcoded reports
+    fetch('/mock-data.json')
+      .then((res) => res.json())
+      .then((data) => setReportData(data));
+  }, [resolvedParams.reportId]);
+
+  // Render generated JSON reports with charts
+  if (generatedJson) {
+    return (
+      <div className="flex-1 p-8 text-white">
+        <div className="max-w-4xl">
+          <Link href="/reports" className="flex items-center space-x-2 text-gray-400 hover:text-white mb-6">
+            <svg xmlns="http://www.w3.org/2000/svg" width="16" height="16" viewBox="0 0 24 24" fill="none" stroke="currentColor" strokeWidth="2" strokeLinecap="round" strokeLinejoin="round"><path d="M19 12H5"/><path d="m12 19-7-7 7-7"/></svg>
+            <span>All Reports</span>
+          </Link>
+          <h1 className="text-3xl font-bold mb-2">
+            {customTitle ? (
+              <span>{customTitle}</span>
+            ) : (
+              <>Report: <span className="text-gray-400 capitalize">{resolvedParams.reportId.replaceAll('-', ' ')}</span></>
+            )}
+          </h1>
+          <p className="text-gray-500 mb-8">Generated on: {new Date().toLocaleDateString()}</p>
+          
+          <div id="report-content" className="bg-black border border-gray-800 rounded-lg p-8 space-y-10">
+            {/* Executive Summary */}
+            {Array.isArray(generatedJson.executiveSummary) && (
+              <section>
+                <h2 className="text-xl font-semibold mb-4 border-b border-gray-800 pb-3">Executive Summary</h2>
+                <div className="space-y-4 text-gray-300">
+                  {generatedJson.executiveSummary.map((p: string, idx: number) => (
+                    <p key={idx}>{p}</p>
+                  ))}
+                </div>
+              </section>
+            )}
+
+            {/* Sections */}
+            {Array.isArray(generatedJson.sections) && generatedJson.sections.map((s: any, idx: number) => (
+              <section key={idx}>
+                <h2 className="text-xl font-semibold mb-4 border-b border-gray-800 pb-3">{s?.heading || 'Section'}</h2>
+                <div className="space-y-4 text-gray-300">
+                  {(Array.isArray(s?.content) ? s.content : []).map((p: string, i: number) => (
+                    <p key={i}>{p}</p>
+                  ))}
+                </div>
+                {s?.chart?.callout && (
+                  <p className="text-gray-400 text-sm mt-3"><em>Chart callout:</em> {s.chart.callout}</p>
+                )}
+
+                {/* Chart selection */}
+                <div className="mt-6 h-64">
+                  <ResponsiveContainer>
+                    {(() => {
+                      const type = s?.chart?.type || 'none';
+                      const heading = (s?.heading || '').toLowerCase();
+                      // Sample data tailored to sustainability theme
+                      if (type === 'bar' || heading.includes('iuu')) {
+                        const data = [
+                          { label: 'Hotspot A', incidents: 7 },
+                          { label: 'Hotspot B', incidents: 5 },
+                          { label: 'Hotspot C', incidents: 3 },
+                          { label: 'Hotspot D', incidents: 2 },
+                        ];
+                        return (
+                          <BarChart data={data} margin={{ top: 5, right: 20, left: -10, bottom: 5 }}>
+                            <CartesianGrid strokeDasharray="3 3" stroke="#2D3748" />
+                            <XAxis dataKey="label" stroke="#A0AEC0" fontSize={12} />
+                            <YAxis stroke="#A0AEC0" fontSize={12} />
+                            <Tooltip contentStyle={{ backgroundColor: 'rgba(0,0,0,0.85)', borderColor: '#4A5568', color: '#E2E8F0' }} />
+                            <Bar dataKey="incidents" fill="#E2E8F0" radius={[4,4,0,0]} />
+                          </BarChart>
+                        );
+                      }
+                      if (type === 'radial' || heading.includes('voice agent')) {
+                        const success = 82;
+                        const radialData = [{ name: 'Success Rate', value: success }];
+                        return (
+                          <RadialBarChart innerRadius="80%" outerRadius="100%" data={radialData} startAngle={90} endAngle={-270}>
+                            <RadialBar background dataKey="value" fill="#FFFFFF" cornerRadius={10} />
+                            <text x="50%" y="50%" textAnchor="middle" dominantBaseline="middle" className="text-2xl font-semibold fill-white">{`${success}%`}</text>
+                            <text x="50%" y="65%" textAnchor="middle" dominantBaseline="middle" className="text-sm fill-gray-400">Success Rate</text>
+                          </RadialBarChart>
+                        );
+                      }
+                      if (type === 'pie' || heading.includes('economic')) {
+                        const pieData = [
+                          { name: 'Compliance Savings', value: 45 },
+                          { name: 'Patrol Efficiency', value: 30 },
+                          { name: 'Market Stability', value: 25 },
+                        ];
+                        const COLORS = ['#FFFFFF', '#A0AEC0', '#4A5568'];
+                        return (
+                          <PieChart>
+                            <Pie data={pieData} cx="50%" cy="50%" innerRadius={60} outerRadius={80} paddingAngle={5} dataKey="value">
+                              {pieData.map((entry, i) => (<Cell key={i} fill={COLORS[i % COLORS.length]} />))}
+                            </Pie>
+                            <Tooltip contentStyle={{ backgroundColor: 'rgba(0,0,0,0.85)', borderColor: '#4A5568', color: '#E2E8F0' }} />
+                            <Legend iconSize={10} wrapperStyle={{ fontSize: '12px', color: '#A0AEC0' }} />
+                          </PieChart>
+                        );
+                      }
+                      // Default sustainability line/area chart
+                      const areaData = [
+                        { t: 'Wk 1', co2: 2.1 },
+                        { t: 'Wk 2', co2: 2.4 },
+                        { t: 'Wk 3', co2: 1.9 },
+                        { t: 'Wk 4', co2: 1.6 },
+                      ];
+                      return (
+                        <AreaChart data={areaData} margin={{ top: 5, right: 20, left: -10, bottom: 5 }}>
+                          <defs>
+                            <linearGradient id="co2" x1="0" y1="0" x2="0" y2="1">
+                              <stop offset="5%" stopColor="#FFFFFF" stopOpacity={0.8}/>
+                              <stop offset="95%" stopColor="#FFFFFF" stopOpacity={0.1}/>
+                            </linearGradient>
+                          </defs>
+                          <CartesianGrid strokeDasharray="3 3" stroke="#2D3748" />
+                          <XAxis dataKey="t" stroke="#A0AEC0" fontSize={12} />
+                          <YAxis stroke="#A0AEC0" fontSize={12} />
+                          <Tooltip contentStyle={{ backgroundColor: 'rgba(0,0,0,0.85)', borderColor: '#4A5568', color: '#E2E8F0' }} />
+                          <Area type="monotone" dataKey="co2" stroke="#FFFFFF" fill="url(#co2)" />
+                        </AreaChart>
+                      );
+                    })()}
+                  </ResponsiveContainer>
+                </div>
+              </section>
+            ))}
+
+            {/* Estimated Sustainability Impact */}
+            <section>
+              <h2 className="text-xl font-semibold mb-4 border-b border-gray-800 pb-3">Estimated Sustainability Impact</h2>
+              <p className="text-gray-300 mb-4">Based on observed compliance improvements and deterrence effects in the selected period, we estimate the following positive environmental outcomes. These estimates are illustrative and directionally conservative.</p>
+              <div className="grid grid-cols-1 md:grid-cols-3 gap-6">
+                {/* Endangered fish saved (bar) */}
+                <div className="h-64">
+                  <ResponsiveContainer>
+                    <BarChart data={[{species:'Bluefin Tuna', saved: 140},{species:'Hammerhead Shark', saved: 90},{species:'Sea Turtles', saved: 60}] } margin={{ top: 5, right: 20, left: -10, bottom: 5 }}>
+                      <CartesianGrid strokeDasharray="3 3" stroke="#2D3748" />
+                      <XAxis dataKey="species" stroke="#A0AEC0" fontSize={12} />
+                      <YAxis stroke="#A0AEC0" fontSize={12} />
+                      <Tooltip contentStyle={{ backgroundColor: 'rgba(0,0,0,0.85)', borderColor: '#4A5568', color: '#E2E8F0' }} />
+                      <Bar dataKey="saved" fill="#E2E8F0" radius={[4,4,0,0]} />
+                    </BarChart>
+                  </ResponsiveContainer>
+                </div>
+                {/* Pollution avoided (area) */}
+                <div className="h-64">
+                  <ResponsiveContainer>
+                    <AreaChart data={[{t:'Wk 1', tons: 3.2},{t:'Wk 2', tons: 3.8},{t:'Wk 3', tons: 4.1},{t:'Wk 4', tons: 4.6}]} margin={{ top: 5, right: 20, left: -10, bottom: 5 }}>
+                      <defs>
+                        <linearGradient id="tons" x1="0" y1="0" x2="0" y2="1">
+                          <stop offset="5%" stopColor="#FFFFFF" stopOpacity={0.8}/>
+                          <stop offset="95%" stopColor="#FFFFFF" stopOpacity={0.1}/>
+                        </linearGradient>
+                      </defs>
+                      <CartesianGrid strokeDasharray="3 3" stroke="#2D3748" />
+                      <XAxis dataKey="t" stroke="#A0AEC0" fontSize={12} />
+                      <YAxis stroke="#A0AEC0" fontSize={12} />
+                      <Tooltip contentStyle={{ backgroundColor: 'rgba(0,0,0,0.85)', borderColor: '#4A5568', color: '#E2E8F0' }} />
+                      <Area type="monotone" dataKey="tons" stroke="#FFFFFF" fill="url(#tons)" />
+                    </AreaChart>
+                  </ResponsiveContainer>
+                </div>
+                {/* Prevention mix (pie) */}
+                <div className="h-64">
+                  <ResponsiveContainer>
+                    <PieChart>
+                      <Pie data={[{name:'Oil discharge prevented', value: 40},{name:'Illegal dumping deterred', value: 35},{name:'Bycatch reduction', value: 25}]} cx="50%" cy="50%" innerRadius={60} outerRadius={80} paddingAngle={5} dataKey="value">
+                        {['#FFFFFF','#A0AEC0','#4A5568'].map((c, i) => (<Cell key={i} fill={c} />))}
+                      </Pie>
+                      <Tooltip contentStyle={{ backgroundColor: 'rgba(0,0,0,0.85)', borderColor: '#4A5568', color: '#E2E8F0' }} />
+                      <Legend iconSize={10} wrapperStyle={{ fontSize: '12px', color: '#A0AEC0' }} />
+                    </PieChart>
+                  </ResponsiveContainer>
+                </div>
               </div>
-            </div>
-          ))}
-          {isLoading && (
-            <div className="flex justify-start">
-              <div className="bg-black p-3 rounded-lg border border-gray-800">
-                <div className="flex space-x-1.5">
-                  <div className="w-2 h-2 bg-gray-500 rounded-full animate-bounce"></div>
-                  <div className="w-2 h-2 bg-gray-500 rounded-full animate-bounce" style={{ animationDelay: '0.1s' }}></div>
-                  <div className="w-2 h-2 bg-gray-500 rounded-full animate-bounce" style={{ animationDelay: '0.2s' }}></div>
-                </div>
-              </div>
-            </div>
-          )}
-        </div>
-
-        {/* Input Area */}
-        <div className="p-4 border-t border-gray-800">
-          <div className="flex space-x-3">
-            <input
-              type="text"
-              value={inputValue}
-              onChange={(e) => setInputValue(e.target.value)}
-              onKeyPress={handleKeyPress}
-              placeholder="Ask about the analysis..."
-              className="flex-1 bg-black border border-gray-700 rounded-lg px-4 py-2 text-white placeholder-gray-500 focus:outline-none focus:ring-2 focus:ring-gray-600 focus:border-transparent"
-              disabled={isLoading}
-            />
-            <button
-              onClick={handleSendMessage}
-              disabled={isLoading || !inputValue.trim()}
-              className="bg-white hover:bg-gray-300 disabled:bg-gray-800 disabled:text-gray-500 text-black px-5 py-2 rounded-lg transition-colors"
-            >
-              Send
-            </button>
+            </section>
           </div>
         </div>
       </div>
-
-      {/* Vertical Separator */}
-      <div className="w-px bg-gradient-to-b from-white/10 via-white/20 to-white/10" />
-
-      {/* Right Panel - Mapbox */}
-      <div className={`w-1/2 bg-black relative h-screen`}>
-        <div ref={mapContainerRef} className="absolute inset-0" style={{ height: '100%' }} />
+    );
+  }
+  
+  // If neither generatedJson nor reportData is ready yet, show a lightweight loading state
+  if (!reportData) {
+    return <div className="flex-1 p-8 text-white text-center">Loading report data...</div>;
+  }
+  
+  const successRateData = [{ name: 'Success Rate', value: reportData.agentPerformance.success_rate }];
+
+  return (
+    <div className="flex-1 p-8 text-white">
+      <div className="max-w-4xl">
+        <Link href="/reports" className="flex items-center space-x-2 text-gray-400 hover:text-white mb-6">
+          <svg xmlns="http://www.w3.org/2000/svg" width="16" height="16" viewBox="0 0 24 24" fill="none" stroke="currentColor" strokeWidth="2" strokeLinecap="round" strokeLinejoin="round"><path d="M19 12H5"/><path d="m12 19-7-7 7-7"/></svg>
+          <span>All Reports</span>
+        </Link>
+        <h1 className="text-3xl font-bold mb-2">
+          Report: <span className="text-gray-400 capitalize">{resolvedParams.reportId.replaceAll('-', ' ')}</span>
+        </h1>
+        <p className="text-gray-500 mb-8">Generated on: {new Date().toLocaleDateString()}</p>
+        
+        <div id="report-content" className="bg-black border border-gray-800 rounded-lg p-8 space-y-12">
+          <section>
+            <h2 className="text-xl font-semibold mb-4 border-b border-gray-800 pb-3">
+              Weekly IUU Activity Analysis
+            </h2>
+            <p className="text-gray-400 text-sm mb-6">
+              This section provides a week-over-week summary of detected vessels engaged in suspected Illegal, Unreported, and Unregulated (IUU) fishing activities. The data is aggregated from AIS, satellite imagery, and environmental sensor fusion.
+            </p>
+            <div style={{ width: '100%', height: 300 }}>
+              <ResponsiveContainer>
+                <BarChart data={reportData.weeklyIUU} margin={{ top: 5, right: 20, left: -10, bottom: 5 }}>
+                  <CartesianGrid strokeDasharray="3 3" stroke="#2D3748" />
+                  <XAxis dataKey="week" stroke="#A0AEC0" fontSize={12} />
+                  <YAxis stroke="#A0AEC0" fontSize={12} />
+                  <Tooltip
+                    cursor={{ fill: 'rgba(255, 255, 255, 0.1)' }}
+                    contentStyle={{
+                      backgroundColor: 'rgba(0, 0, 0, 0.8)',
+                      borderColor: '#4A5568',
+                      color: '#E2E8F0',
+                    }}
+                  />
+                  <Bar dataKey="vessels_detected" fill="#E2E8F0" radius={[4, 4, 0, 0]} />
+                </BarChart>
+              </ResponsiveContainer>
+            </div>
+            <p className="text-gray-400 text-xs mt-4 text-center">
+              Figure 1: Count of vessels flagged for IUU-like behavior over the past four weeks.
+            </p>
+            <p className="text-gray-300 text-sm mt-6">
+              <strong>Analysis:</strong> A notable increase in flagged activity was observed in Week 37, coinciding with seasonal migration patterns of target species. Further investigation into the satellite reconnaissance data from this period is recommended.
+            </p>
+          </section>
+          
+          <section>
+            <h2 className="text-xl font-semibold mb-4 border-b border-gray-800 pb-3">
+              AI Agent Performance
+            </h2>
+            <p className="text-gray-400 text-sm mb-6">
+              The following metrics evaluate the performance of the automated AI Agent. The success rate is defined as the percentage of calls resulting in a confirmed receipt of information without requiring human operator intervention.
+            </p>
+            <div className="grid grid-cols-1 md:grid-cols-3 gap-8 items-center">
+                {/* Chart 1: Success Rate */}
+                <div className="h-64 flex flex-col items-center justify-center">
+                    <ResponsiveContainer>
+                      <RadialBarChart 
+                        innerRadius="80%" 
+                        outerRadius="100%" 
+                        data={successRateData} 
+                        startAngle={90} 
+                        endAngle={-270}
+                      >
+                        <RadialBar
+                          background
+                          dataKey='value'
+                          fill="#FFFFFF"
+                          cornerRadius={10}
+                        />
+                        <text 
+                          x="50%" 
+                          y="50%" 
+                          textAnchor="middle" 
+                          dominantBaseline="middle" 
+                          className="text-2xl font-semibold fill-white"
+                        >
+                          {`${reportData.agentPerformance.success_rate}%`}
+                        </text>
+                         <text 
+                          x="50%" 
+                          y="65%" 
+                          textAnchor="middle" 
+                          dominantBaseline="middle" 
+                          className="text-sm fill-gray-400"
+                        >
+                          Success Rate
+                        </text>
+                      </RadialBarChart>
+                    </ResponsiveContainer>
+                </div>
+                {/* Chart 2: Call Outcomes */}
+                <div className="h-64">
+                    <ResponsiveContainer>
+                        <PieChart>
+                            <Pie
+                                data={reportData.agentPerformance.call_outcomes as any}
+                                cx="50%"
+                                cy="50%"
+                                innerRadius={60}
+                                outerRadius={80}
+                                fill="#8884d8"
+                                paddingAngle={5}
+                                dataKey="value"
+                            >
+                                {reportData.agentPerformance.call_outcomes.map((entry, index) => (
+                                <Cell key={`cell-${index}`} fill={COLORS[index % COLORS.length]} />
+                                ))}
+                            </Pie>
+                            <Tooltip
+                                cursor={{ fill: 'rgba(255, 255, 255, 0.1)' }}
+                                contentStyle={{
+                                    backgroundColor: 'rgba(0, 0, 0, 0.8)',
+                                    borderColor: '#4A5568',
+                                    color: '#E2E8F0',
+                                }}
+                            />
+                            <Legend iconSize={10} wrapperStyle={{ fontSize: "12px", color: '#A0AEC0' }} />
+                        </PieChart>
+                    </ResponsiveContainer>
+                </div>
+                 {/* Stats */}
+                <div className="space-y-4">
+                  <div className="bg-gray-900/50 p-4 rounded-lg border border-gray-800">
+                      <p className="text-sm text-gray-400">Avg. Call Duration</p>
+                      <p className="text-2xl font-semibold">{reportData.agentPerformance.avg_call_duration_min} min</p>
+                  </div>
+                  <div className="bg-gray-900/50 p-4 rounded-lg border border-gray-800">
+                      <p className="text-sm text-gray-400">Total Calls (Q3)</p>
+                      <p className="text-2xl font-semibold">{reportData.agentPerformance.total_calls_q3}</p>
+                  </div>
+                </div>
+            </div>
+            <p className="text-gray-300 text-sm mt-6">
+              <strong>Summary:</strong> The  agent continues to perform with high efficacy, successfully managing the majority of outbound alerts. The low escalation rate of {reportData.agentPerformance.escalation_rate}% indicates a high level of autonomy and reliability. Call duration remains efficient, contributing to operational cost savings.
+            </p>
+          </section>
+
+          <section>
+              <h2 className="text-xl font-semibold mb-4 border-b border-gray-800 pb-3">Environmental Impact</h2>
+              <p className="text-gray-300 mb-4">Based on observed compliance improvements and deterrence effects in the selected period, we estimate the following positive environmental outcomes. These estimates are illustrative and directionally conservative.</p>
+              <div className="grid grid-cols-1 md:grid-cols-3 gap-6">
+                {/* Endangered fish saved (bar) */}
+                <div className="h-64">
+                  <ResponsiveContainer>
+                    <BarChart data={[{species:'Bluefin Tuna', saved: 140},{species:'Hammerhead Shark', saved: 90},{species:'Sea Turtles', saved: 60}] } margin={{ top: 5, right: 20, left: -10, bottom: 5 }}>
+                      <CartesianGrid strokeDasharray="3 3" stroke="#2D3748" />
+                      <XAxis dataKey="species" stroke="#A0AEC0" fontSize={12} />
+                      <YAxis stroke="#A0AEC0" fontSize={12} />
+                      <Tooltip contentStyle={{ backgroundColor: 'rgba(0,0,0,0.85)', borderColor: '#4A5568', color: '#E2E8F0' }} />
+                      <Bar dataKey="saved" fill="#E2E8F0" radius={[4,4,0,0]} />
+                    </BarChart>
+                  </ResponsiveContainer>
+                </div>
+                {/* Pollution avoided (area) */}
+                <div className="h-64">
+                  <ResponsiveContainer>
+                    <AreaChart data={[{t:'Wk 1', tons: 3.2},{t:'Wk 2', tons: 3.8},{t:'Wk 3', tons: 4.1},{t:'Wk 4', tons: 4.6}]} margin={{ top: 5, right: 20, left: -10, bottom: 5 }}>
+                      <defs>
+                        <linearGradient id="tons" x1="0" y1="0" x2="0" y2="1">
+                          <stop offset="5%" stopColor="#FFFFFF" stopOpacity={0.8}/>
+                          <stop offset="95%" stopColor="#FFFFFF" stopOpacity={0.1}/>
+                        </linearGradient>
+                      </defs>
+                      <CartesianGrid strokeDasharray="3 3" stroke="#2D3748" />
+                      <XAxis dataKey="t" stroke="#A0AEC0" fontSize={12} />
+                      <YAxis stroke="#A0AEC0" fontSize={12} />
+                      <Tooltip contentStyle={{ backgroundColor: 'rgba(0,0,0,0.85)', borderColor: '#4A5568', color: '#E2E8F0' }} />
+                      <Area type="monotone" dataKey="tons" stroke="#FFFFFF" fill="url(#tons)" />
+                    </AreaChart>
+                  </ResponsiveContainer>
+                </div>
+                {/* Prevention mix (pie) */}
+                <div className="h-64">
+                  <ResponsiveContainer>
+                    <PieChart>
+                      <Pie data={[{name:'Oil discharge prevented', value: 40},{name:'Illegal dumping deterred', value: 35},{name:'Bycatch reduction', value: 25}]} cx="50%" cy="50%" innerRadius={60} outerRadius={80} paddingAngle={5} dataKey="value">
+                        {['#FFFFFF','#A0AEC0','#4A5568'].map((c, i) => (<Cell key={i} fill={c} />))}
+                      </Pie>
+                      <Tooltip contentStyle={{ backgroundColor: 'rgba(0,0,0,0.85)', borderColor: '#4A5568', color: '#E2E8F0' }} />
+                      <Legend iconSize={10} wrapperStyle={{ fontSize: '12px', color: '#A0AEC0' }} />
+                    </PieChart>
+                  </ResponsiveContainer>
+                </div>
+              </div>
+            </section>
+        </div>
       </div>
-
-      {/* Center fade between chat and map (very subtle, non-interactive) */}
-      <div className="pointer-events-none absolute inset-y-0 left-1/2 -translate-x-1/2 w-12 bg-gradient-to-r from-transparent via-black/40 to-transparent" />
     </div>
   );
-}+};
+
+export default ReportDisplayPage;